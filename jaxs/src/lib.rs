<<<<<<< HEAD
//! # JAXS: Just Another Exploration Substrate
//!
//! Welcome to the documentation for JAXS (Just Another Exploration Substrate).
=======
//! # JAXS: A Differentiable Physics and Machine Learning Environment
//!
//! Welcome to the JAXS project! This documentation serves as a comprehensive
//! guide to the architecture, components, and long-term vision of JAXS.
>>>>>>> 813e3ba6
//!
//! ## Overview
//!
//! JAXS is a full-stack physics and machine learning environment inspired by
//! [Brax](https://github.com/google/brax), but designed around **WebGPU** and
//! implemented entirely in Rust. The goal is to provide fast, differentiable
//! physics, a compute backend that works on both desktop and in the browser,
//! and a minimal runtime for training machine learning policies directly
//! against the simulator.
//!
//! ## Core Philosophy
//!
//! The project is built on two key principles:
//!
//! -   **WebGPU First:** JAXS leverages the modern graphics and compute API of
//!     WebGPU to ensure portability and performance across a wide range of
//!     platforms. The [`compute`] crate provides a generic interface over GPU
//!     compute kernels, with a CPU fallback for testing purposes.
//! -   **End-to-End Rust:** By using Rust for the entire stack, from the
//!     physics engine to the machine learning policies, JAXS ensures memory
//!     safety, high performance, and a seamless development experience.
//!
//! ## Project Architecture
//!
//! JAXS is organized into a series of interconnected crates, each with a
//! distinct responsibility. This modular architecture allows for clear
//! separation of concerns and makes the project easier to understand,
//! maintain, and extend.
//!
//! ### The Crates
//!
//! -   **`jaxs`:** The crate you are currently viewing. It serves as the main
//!     entry point for the documentation and provides a high-level overview of
//!     the entire project.
//! -   **[`compute`]:** A thin abstraction layer over different compute
//!     backends. It provides a mock CPU backend for testing and a `wgpu`-based
//!     backend for production.
//! -   **[`physics`]:** A differentiable rigid body physics engine. It is
//!     designed to be extensible, with support for various constraints and
//!     articulated structures.
//! -   **[`ml`]:** Contains all the building blocks for machine learning,
//!     including tensor operations, automatic differentiation, and reinforcement
//!     learning utilities.
//! -   **[`phenotype`]:** Defines the structure and behavior of the simulated
//!     creatures, allowing for procedural generation and evolution.
//! -   **`runtime`:** A small executable that glues everything together. It
//!     includes features like shader hot-reloading and serves as the foundation
//!     for training loops.
//!
//! ## Long-Term Vision
//!
//! The ultimate goal of JAXS is to explore rich artificial life through a
//! combination of physics simulation, reinforcement learning, and evolutionary
//! search. The long-term roadmap includes:
//!
//! -   **Character Creation:** A JSON-driven format for defining bodies,
//!     joints, and actuators, allowing for the procedural generation and
//!     evolution of agents.
//! -   **Reinforcement Learning:** The implementation of advanced algorithms
//!     like Dreamer V3, with a shared world model across all agents.
//! -   **Novelty-Driven Search:** Inspired by Kenneth Stanley's work on
//!     automated search, JAXS will use the latent vector of the world model to
//!     measure behavioral novelty, guiding exploration towards truly unique
//!     behaviors.
//!
//! ## Getting Started
//!
//! To get started with JAXS, it is recommended to explore the documentation for
//! each crate, starting with the `runtime` crate to understand how the
//! application is launched and managed. From there, you can dive into the
//! [`physics`] and [`ml`] crates to understand the core mechanics of the
//! simulation and learning processes.

pub use compute;
pub use ml;
pub use phenotype;
pub use physics;
pub use render; <|MERGE_RESOLUTION|>--- conflicted
+++ resolved
@@ -1,13 +1,6 @@
-<<<<<<< HEAD
 //! # JAXS: Just Another Exploration Substrate
 //!
 //! Welcome to the documentation for JAXS (Just Another Exploration Substrate).
-=======
-//! # JAXS: A Differentiable Physics and Machine Learning Environment
-//!
-//! Welcome to the JAXS project! This documentation serves as a comprehensive
-//! guide to the architecture, components, and long-term vision of JAXS.
->>>>>>> 813e3ba6
 //!
 //! ## Overview
 //!
